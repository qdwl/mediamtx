--- conflicted
+++ resolved
@@ -28,17 +28,11 @@
 	github.com/pion/sdp/v3 v3.0.9
 	github.com/pion/webrtc/v3 v3.2.22
 	github.com/stretchr/testify v1.9.0
-<<<<<<< HEAD
 	github.com/yapingcat/gomedia/mpeg2 v0.0.0-20220617074658-94762898dc25
-	golang.org/x/crypto v0.21.0
-	golang.org/x/net v0.21.0
-	golang.org/x/sys v0.18.0
-	golang.org/x/term v0.18.0
-=======
 	golang.org/x/crypto v0.22.0
+	golang.org/x/net v0.24.0
 	golang.org/x/sys v0.19.0
 	golang.org/x/term v0.19.0
->>>>>>> 099a6e8a
 	gopkg.in/yaml.v2 v2.4.0
 )
 
@@ -78,10 +72,6 @@
 	github.com/xo/terminfo v0.0.0-20210125001918-ca9a967f8778 // indirect
 	github.com/yapingcat/gomedia/codec v0.0.0-20220609081842-9e0c0e8a19a0 // indirect
 	golang.org/x/arch v0.3.0 // indirect
-<<<<<<< HEAD
-=======
-	golang.org/x/net v0.24.0 // indirect
->>>>>>> 099a6e8a
 	golang.org/x/text v0.14.0 // indirect
 	golang.org/x/time v0.5.0 // indirect
 	google.golang.org/protobuf v1.33.0 // indirect
